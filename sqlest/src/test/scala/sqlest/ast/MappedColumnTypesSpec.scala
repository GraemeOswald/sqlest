--- conflicted
+++ resolved
@@ -97,25 +97,15 @@
     blankIsNoneTrimmedColumn.write(None) should be("")
 
     val chainedComposedMappedColumn =
-<<<<<<< HEAD
       YyyyMmDdColumnType.compose(
         MappedBooleanColumnType(
-          new DateTime(1999, 12, 31, 0, 0),
-          new DateTime(2000, 1, 1, 0, 0)
+          new LocalDate(1999, 12, 31),
+          new LocalDate(2000, 1, 1)
         ).compose(
             MappedColumnType[Option[Int], Boolean](
               db => if (db) Some(1) else None,
               v => if (v.getOrElse(0) == 0) false else true
             )
-=======
-      MappedColumnType[Option[Int], Boolean](
-        db => db.map { db => if (db) Some(1) else None },
-        v => if (v.getOrElse(0) == 0) false else true
-      ).compose(
-          MappedBooleanColumnType(
-            new LocalDate(1999, 12, 31),
-            new LocalDate(2000, 1, 1)
->>>>>>> aab08565
           )
       )
 
