--- conflicted
+++ resolved
@@ -39,12 +39,8 @@
   class TableOne(alias: Option[String]) extends Table("one", alias) {
     val col1 = column[Int]("col1")
     val col2 = column[String]("col2")
-<<<<<<< HEAD
+    val col2Trimmed = column[String]("col2")(TrimmedStringColumnType)
     val col3 = column[Int]("col3")(MappedColumnType[Int, String](_.toInt, _.toString))
-=======
-    val col2Trimmed = column[String]("col2")(TrimmedStringColumnType)
-    val col3 = column[Int]("col3")(MappedColumnType[Int, String](_.map(_.toInt), _.toString))
->>>>>>> aab08565
     val col4 = column[Double]("col1")
     val col5 = column[Option[String]]("col5")(OptionColumnType(""))
     val col6 = column[Size]("col6")
