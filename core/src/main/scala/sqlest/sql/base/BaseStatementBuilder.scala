/*
 * Copyright 2014 JHC Systems Limited
 *
 * Licensed under the Apache License, Version 2.0 (the "License");
 * you may not use this file except in compliance with the License.
 * You may obtain a copy of the License at
 *
 *     http://www.apache.org/licenses/LICENSE-2.0
 *
 * Unless required by applicable law or agreed to in writing, software
 * distributed under the License is distributed on an "AS IS" BASIS,
 * WITHOUT WARRANTIES OR CONDITIONS OF ANY KIND, either express or implied.
 * See the License for the specific language governing permissions and
 * limitations under the License.
 */

package sqlest.sql.base

import sqlest.ast._

trait BaseStatementBuilder {
  def columnAliasListSql(columns: Seq[Column[_]], relation: Relation): String =
    columns.map(column => columnAliasSql(column, relation)).mkString(", ")

  def columnAliasSql(column: Column[_], relation: Relation): String = column match {
    case column: TableColumn[_] =>
      columnSql(column.column, relation) + " as " +
        identifierSql(column.columnAlias)

    case column: AliasColumn[_] =>
      columnSql(column.column, relation) + " as " +
        identifierSql(column.columnAlias)

    case column =>
      columnSql(column, relation)
  }

<<<<<<< HEAD
  def columnSql(column: Column[_], relation: Relation): String =
    findColumnInRelation(column, relation).getOrElse(column match {
      case LiteralColumn(literal) => literalSql(literal)
      case column: ConstantColumn[_] => constantSql(column.columnType, column.value)
      case column: PrefixFunctionColumn[_] => prefixSql(column.name, column.parameter, relation)
      case column: InfixFunctionColumn[_] => infixSql(column.name, column.parameter1, column.parameter2, relation)
      case column: PostfixFunctionColumn[_] => postfixSql(column.name, column.parameter, relation)
      case column: DoubleInfixFunctionColumn[_] => doubleInfixSql(column.infix1, column.infix2, column.parameter1, column.parameter2, column.parameter3, relation)
      case SelectColumn(select) => "(" + selectSql(select) + ")"
      case column: ScalarFunctionColumn[_] => functionSql(column.name, column.parameters, relation)
      case column: TableColumn[_] => identifierSql(column.tableAlias) + "." + identifierSql(column.columnName)
      case column: AliasColumn[_] => columnSql(column.column, relation)
      case column: CaseWhenColumn[_] => caseSql(column.whens, None, relation)
      case column: CaseWhenElseColumn[_] => caseSql(column.whens, Some(column.`else`), relation)
      case column: CaseColumnColumn[_, _] => caseColumnSql(column.column, column.mappings, None, relation)
      case column: CaseColumnElseColumn[_, _] => caseColumnSql(column.column, column.mappings, Some(column.`else`), relation)
    })

  def findColumnInRelation(column: Column[_], relation: Relation): Option[String] = relation match {
    case join: Join => findColumnInRelation(column, join.left) orElse findColumnInRelation(column, join.right)
    case select: Select[_] => findColumnInSubselect(column, select.from)
    case _ => None
  }

  def findColumnInSubselect(column: Column[_], relation: Relation): Option[String] = relation match {
    case table: Table =>
      column match {
        case tableColumn: TableColumn[_] if (tableColumn.tableAlias == table.tableAlias) => Some(tableColumn.columnAlias)
        case _ => None
      }
    case tableFunction: TableFunction =>
      column match {
        case tableColumn: TableColumn[_] if (tableColumn.tableAlias == tableFunction.tableAlias) => Some(tableColumn.columnAlias)
        case _ => None
      }
    case join: Join => findColumnInSubselect(column, join.left) orElse findColumnInRelation(column, join.right)
    case select: Select[_] => findColumnInSubselect(column, select.from)
=======
  def columnSql(column: Column[_]): String = column match {
    case LiteralColumn(literal) => literalSql(literal)
    case column: ConstantColumn[_] => constantSql(column.columnType, column.value)
    case column: PrefixFunctionColumn[_] => prefixSql(column.name, column.parameter)
    case column: InfixFunctionColumn[_] => infixSql(column.name, column.parameter1, column.parameter2)
    case column: PostfixFunctionColumn[_] => postfixSql(column.name, column.parameter)
    case column: DoubleInfixFunctionColumn[_] => doubleInfixSql(column.infix1, column.infix2, column.parameter1, column.parameter2, column.parameter3)
    case WindowFunctionColumn(partitionByColumns, orders) => windowFunctionSql(partitionByColumns, orders)
    case SelectColumn(select) => "(" + selectSql(select) + ")"
    case column: ScalarFunctionColumn[_] => functionSql(column.name, column.parameters: _*)
    case column: TableColumn[_] => identifierSql(column.tableAlias) + "." + identifierSql(column.columnName)
    case column: AliasColumn[_] => columnSql(column.column)
    case column: CaseWhenColumn[_] => caseSql(column.whens, None)
    case column: CaseWhenElseColumn[_] => caseSql(column.whens, Some(column.`else`))
    case column: CaseColumnColumn[_, _] => caseColumnSql(column.column, column.mappings, None)
    case column: CaseColumnElseColumn[_, _] => caseColumnSql(column.column, column.mappings, Some(column.`else`))
>>>>>>> 7228745c
  }

  def selectSql(select: Select[_]): String

  def prefixSql(op: String, parameter: Column[_], relation: Relation): String =
    s"($op ${columnSql(parameter, relation)})"

  def infixSql(op: String, parameter1: Column[_], parameter2: Column[_], relation: Relation): String =
    s"(${columnSql(parameter1, relation)} $op ${columnSql(parameter2, relation)})"

  def postfixSql(op: String, parameter: Column[_], relation: Relation): String =
    s"(${columnSql(parameter, relation)} $op)"

  def doubleInfixSql(op1: String, op2: String, parameter1: Column[_], parameter2: Column[_], parameter3: Column[_], relation: Relation): String =
    s"(${columnSql(parameter1, relation)} $op1 ${columnSql(parameter2, relation)} $op2 ${columnSql(parameter3, relation)})"

<<<<<<< HEAD
  def functionSql(op: String, parameters: Seq[Column[_]], relation: Relation): String =
    parameters.map(parameter => columnSql(parameter, relation)).mkString(s"$op(", ", ", ")")
=======
  def windowFunctionSql(partitionByColumns: Seq[Column[_]], orders: Seq[Order]) = {
    val partitionBy =
      if (partitionByColumns.isEmpty) ""
      else s"partition by ${partitionByColumns.map(columnSql).mkString(", ")}"

    val orderBy =
      if (orders.isEmpty) ""
      else s"order by ${orderListSql(orders)}"

    (partitionBy + " " + orderBy).trim
  }

  def functionSql(op: String, parameters: Column[_]*): String =
    parameters.map(columnSql).mkString(s"$op(", ", ", ")")
>>>>>>> 7228745c

  def orderListSql(orders: Seq[Order], relation: Relation) =
    orders.map(order => orderSql(order, relation)).mkString(", ")

  def groupListSql(groups: Seq[Group], relation: Relation) =
    groups.map(group => groupSql(group, relation)).mkString(", ")

  def orderSql(order: Order, relation: Relation) =
    if (order.ascending)
      columnSql(order.column, relation)
    else
      columnSql(order.column, relation) + " desc"

  def groupSql(group: Group, relation: Relation): String = group match {
    case group: ColumnGroup => columnSql(group.column, relation)
    case group: TupleGroup => group.columns.map(column => groupSql(column, relation)).mkString("(", ", ", ")")
    case group: FunctionGroup => group.name + "(" + group.columns.map(column => groupSql(column, relation)).mkString(", ") + ")"
  }

  def literalSql[A](literal: A) =
    "?"

  def constantSql[A](columnType: ColumnType[A], value: A): String = columnType match {
    case BooleanColumnType => value.toString
    case IntColumnType => value.toString
    case LongColumnType => value.toString
    case DoubleColumnType => value.toString
    case BigDecimalColumnType => value.toString
    case StringColumnType => "'" + escapeSqlString(value.toString) + "'"
    case DateTimeColumnType => value.toString
    case optionType: OptionColumnType[_] =>
      val option = value.asInstanceOf[Option[_]]
      if (option.isEmpty) "null" else constantSql(optionType.baseType, option.get)
    case mappedType: MappedColumnType[A, _] => constantSql(mappedType.baseType, mappedType.write(value.asInstanceOf[A]))
  }

  def identifierSql(identifier: String) =
    identifier

  def escapeSqlString(string: String) =
    string.replace("'", "''")

  def caseSql(whens: List[When[_]], `else`: Option[Column[_]], relation: Relation) = {
    val whenSql = whens.map(when => s"when ${columnSql(when.condition, relation)} then ${columnSql(when.result, relation)}").mkString(" ")
    val elseSql = `else`.map(`else` => s"else ${columnSql(`else`, relation)} ").getOrElse("")
    s"case $whenSql ${elseSql}end"
  }

  def caseColumnSql(column: Column[_], mappings: List[(Column[_], Column[_])], `else`: Option[Column[_]], relation: Relation) = {
    val whenSql = mappings.map(mapping => s"when ${columnSql(mapping._1, relation)} then ${columnSql(mapping._2, relation)}").mkString(" ")
    val elseSql = `else`.map(`else` => s"else ${columnSql(`else`, relation)} ").getOrElse("")
    s"case ${columnSql(column, relation)} $whenSql ${elseSql}end"
  }

  // -------------------------------------------------

  def columnAliasListArgs(columns: Seq[Column[_]]): List[LiteralColumn[_]] =
    columns.toList flatMap columnAliasArgs

  def columnAliasArgs(column: Column[_]): List[LiteralColumn[_]] = column match {
    case column: TableColumn[_] => Nil
    case column: AliasColumn[_] => columnArgs(column.column)
    case column => columnArgs(column)
  }

  def columnArgs(column: Column[_]): List[LiteralColumn[_]] = column match {
    case column: LiteralColumn[_] => List(column)
    case column: ConstantColumn[_] => Nil
    case PrefixFunctionColumn(_, a) => columnArgs(a)
    case InfixFunctionColumn(_, a, b) => columnArgs(a) ++ columnArgs(b)
    case PostfixFunctionColumn(_, a) => columnArgs(a)
    case DoubleInfixFunctionColumn(_, _, a, b, c) => columnArgs(a) ++ columnArgs(b) ++ columnArgs(c)
    case ScalarFunctionColumn(_, parameters) => parameters.toList flatMap columnArgs
    case WindowFunctionColumn(columns, orders) => columns.toList.flatMap(columnArgs) ++ orders.toList.flatMap(order => columnArgs(order.column))
    case SelectColumn(select) => selectArgs(select)
    case column: TableColumn[_] => Nil
    case column: AliasColumn[_] => Nil
    case column: CaseWhenColumn[_] =>
      column.whens.flatMap(when => columnArgs(when.condition) ++ columnArgs(when.result))
    case column: CaseWhenElseColumn[_] =>
      column.whens.flatMap(when => columnArgs(when.condition) ++ columnArgs(when.result)) ++ columnArgs(column.`else`)
    case column: CaseColumnColumn[_, _] =>
      columnArgs(column.column) ++ column.mappings.flatMap(mapping => columnArgs(mapping._1) ++ columnArgs(mapping._2))
    case column: CaseColumnElseColumn[_, _] =>
      columnArgs(column.column) ++ column.mappings.flatMap(mapping => columnArgs(mapping._1) ++ columnArgs(mapping._2)) ++ columnArgs(column.`else`)
  }

  def selectArgs(select: Select[_]): List[LiteralColumn[_]]

  def orderListArgs(order: Seq[Order]): List[LiteralColumn[_]] =
    order.toList flatMap orderArgs

  def orderArgs(order: Order): List[LiteralColumn[_]] =
    columnArgs(order.column)
}<|MERGE_RESOLUTION|>--- conflicted
+++ resolved
@@ -35,7 +35,6 @@
       columnSql(column, relation)
   }
 
-<<<<<<< HEAD
   def columnSql(column: Column[_], relation: Relation): String =
     findColumnInRelation(column, relation).getOrElse(column match {
       case LiteralColumn(literal) => literalSql(literal)
@@ -45,6 +44,7 @@
       case column: PostfixFunctionColumn[_] => postfixSql(column.name, column.parameter, relation)
       case column: DoubleInfixFunctionColumn[_] => doubleInfixSql(column.infix1, column.infix2, column.parameter1, column.parameter2, column.parameter3, relation)
       case SelectColumn(select) => "(" + selectSql(select) + ")"
+      case WindowFunctionColumn(partitionByColumns, orders) => windowFunctionSql(partitionByColumns, orders, relation)
       case column: ScalarFunctionColumn[_] => functionSql(column.name, column.parameters, relation)
       case column: TableColumn[_] => identifierSql(column.tableAlias) + "." + identifierSql(column.columnName)
       case column: AliasColumn[_] => columnSql(column.column, relation)
@@ -56,9 +56,14 @@
 
   def findColumnInRelation(column: Column[_], relation: Relation): Option[String] = relation match {
     case join: Join => findColumnInRelation(column, join.left) orElse findColumnInRelation(column, join.right)
-    case select: Select[_] => findColumnInSubselect(column, select.from)
+    case select: Select[_] => findColumnInSubselectColumns(column, select.columns) orElse findColumnInSubselect(column, select.from)
     case _ => None
   }
+
+  def findColumnInSubselectColumns(column: Column[_], subselectColumns: Seq[AliasedColumn[_]]): Option[String] =
+    subselectColumns
+      .find(subselectColumn => subselectColumn == column)
+      .map(_.columnAlias)
 
   def findColumnInSubselect(column: Column[_], relation: Relation): Option[String] = relation match {
     case table: Table =>
@@ -72,25 +77,7 @@
         case _ => None
       }
     case join: Join => findColumnInSubselect(column, join.left) orElse findColumnInRelation(column, join.right)
-    case select: Select[_] => findColumnInSubselect(column, select.from)
-=======
-  def columnSql(column: Column[_]): String = column match {
-    case LiteralColumn(literal) => literalSql(literal)
-    case column: ConstantColumn[_] => constantSql(column.columnType, column.value)
-    case column: PrefixFunctionColumn[_] => prefixSql(column.name, column.parameter)
-    case column: InfixFunctionColumn[_] => infixSql(column.name, column.parameter1, column.parameter2)
-    case column: PostfixFunctionColumn[_] => postfixSql(column.name, column.parameter)
-    case column: DoubleInfixFunctionColumn[_] => doubleInfixSql(column.infix1, column.infix2, column.parameter1, column.parameter2, column.parameter3)
-    case WindowFunctionColumn(partitionByColumns, orders) => windowFunctionSql(partitionByColumns, orders)
-    case SelectColumn(select) => "(" + selectSql(select) + ")"
-    case column: ScalarFunctionColumn[_] => functionSql(column.name, column.parameters: _*)
-    case column: TableColumn[_] => identifierSql(column.tableAlias) + "." + identifierSql(column.columnName)
-    case column: AliasColumn[_] => columnSql(column.column)
-    case column: CaseWhenColumn[_] => caseSql(column.whens, None)
-    case column: CaseWhenElseColumn[_] => caseSql(column.whens, Some(column.`else`))
-    case column: CaseColumnColumn[_, _] => caseColumnSql(column.column, column.mappings, None)
-    case column: CaseColumnElseColumn[_, _] => caseColumnSql(column.column, column.mappings, Some(column.`else`))
->>>>>>> 7228745c
+    case select: Select[_] => findColumnInSubselectColumns(column, select.columns) orElse findColumnInSubselect(column, select.from)
   }
 
   def selectSql(select: Select[_]): String
@@ -107,25 +94,20 @@
   def doubleInfixSql(op1: String, op2: String, parameter1: Column[_], parameter2: Column[_], parameter3: Column[_], relation: Relation): String =
     s"(${columnSql(parameter1, relation)} $op1 ${columnSql(parameter2, relation)} $op2 ${columnSql(parameter3, relation)})"
 
-<<<<<<< HEAD
   def functionSql(op: String, parameters: Seq[Column[_]], relation: Relation): String =
     parameters.map(parameter => columnSql(parameter, relation)).mkString(s"$op(", ", ", ")")
-=======
-  def windowFunctionSql(partitionByColumns: Seq[Column[_]], orders: Seq[Order]) = {
+
+  def windowFunctionSql(partitionByColumns: Seq[Column[_]], orders: Seq[Order], relation: Relation) = {
     val partitionBy =
       if (partitionByColumns.isEmpty) ""
-      else s"partition by ${partitionByColumns.map(columnSql).mkString(", ")}"
+      else s"partition by ${partitionByColumns.map(column => columnSql(column, relation)).mkString(", ")}"
 
     val orderBy =
       if (orders.isEmpty) ""
-      else s"order by ${orderListSql(orders)}"
+      else s"order by ${orderListSql(orders, relation)}"
 
     (partitionBy + " " + orderBy).trim
   }
-
-  def functionSql(op: String, parameters: Column[_]*): String =
-    parameters.map(columnSql).mkString(s"$op(", ", ", ")")
->>>>>>> 7228745c
 
   def orderListSql(orders: Seq[Order], relation: Relation) =
     orders.map(order => orderSql(order, relation)).mkString(", ")
