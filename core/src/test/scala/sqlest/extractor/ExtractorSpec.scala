--- conflicted
+++ resolved
@@ -67,15 +67,6 @@
   }
 
   it should "work for apply methods with varargs" in {
-<<<<<<< HEAD
-    extract[VarargsParams](TableOne.col1, TableOne.col2)
-    extract[VarargsParams](TableOne.col1)
-  }
-
-  it should "work for apply methods with type parameters" in {
-    extract[TypeParamClass[String, Int]](TableOne.col2, TableOne.col1)
-    extract[List[String]](TableOne.col2, TableOne.col2)
-=======
     val extractor1 = extract[VarargsParams](TableOne.col1)
     extractor1.extractHeadOption(testResultSet) should equal(Some(
       VarargsParams(1)
@@ -121,7 +112,11 @@
       VarargsParams(3, "default", "value", "test"),
       VarargsParams(-1, "default", "value", "test")
     ))
->>>>>>> d97d5046
+  }
+
+  it should "work for apply methods with type parameters" in {
+    extract[TypeParamClass[String, Int]](TableOne.col2, TableOne.col1)
+    extract[List[String]](TableOne.col2, TableOne.col2)
   }
 
   "tuple extractor" should "extract appropriate data structures" in {
