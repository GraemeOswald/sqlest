--- conflicted
+++ resolved
@@ -51,11 +51,7 @@
   def commonSettings = SbtScalariform.scalariformSettings ++ Seq(
     organization := "uk.co.jhc",
     scalaVersion := "2.11.2",
-<<<<<<< HEAD
-    scalacOptions ++= Seq("-unchecked", "-deprecation", "-feature", "-language:implicitConversions")
-=======
-    scalacOptions ++= Seq("-unchecked", "-deprecation", "-feature", "-language:existentials")
->>>>>>> 9828eb07
+    scalacOptions ++= Seq("-unchecked", "-deprecation", "-feature", "-language:implicitConversions", "-language:existentials")
   )
 
   def publishingSettings = sonatypeSettings ++ Seq(
